import math
from itertools import product
from collections import Iterable
import warnings
import numpy as np
import scipy as sp

from spatialmath import base

# Only import chi2 from scipy.stats.distributions when used
_chi2 = None


try:
    import matplotlib.pyplot as plt
    from matplotlib.patches import Circle
    from mpl_toolkits.mplot3d.art3d import (
        Poly3DCollection,
        Line3DCollection,
        pathpatch_2d_to_3d,
    )

    _matplotlib_exists = True
except ImportError:  # pragma: no cover
    _matplotlib_exists = False

"""
Set of functions to draw 2D and 3D graphical primitives using matplotlib.

The 2D functions all allow color and line style to be specified by a fmt string
like, 'r' or 'b--'.

The 3D functions require explicity arguments to set properties, like color='b'

All return a list of the graphic objects they create.

"""
# TODO
# return a redrawer object, that can be used for animation

# =========================== 2D shapes =================================== #


def plot_text(pos, text=None, ax=None, color=None, **kwargs):
    """
    Plot text using matplotlib

    :param pos: position of text
    :type pos: array_like(2)
    :param text: text
    :type text: str
    :param ax: axes to draw in, defaults to ``gca()``
    :type ax: Axis, optional
    :param color: text color, defaults to None
    :type color: str or array_like(3), optional
    :param kwargs: additional arguments passed to ``pyplot.text()``
    :return: the matplotlib object
    :rtype: list of Text instance

    Example:

    .. runblock:: pycon

        >>> from spatialmath.base import plotvol2, plot_text
        >>> plotvol2(5)
        >>> plot_text((1,3), 'foo')
        >>> plot_text((2,2), 'bar', 'b')
        >>> plot_text((2,2), 'baz', fontsize=14, horizontalalignment='centre')
    """

    defaults = {"horizontalalignment": "left", "verticalalignment": "center"}
    for k, v in defaults.items():
        if k not in kwargs:
            kwargs[k] = v
    if ax is None:
        ax = plt.gca()

    handle = plt.text(pos[0], pos[1], text, color=color, **kwargs)
    return [handle]


<<<<<<< HEAD
def plot_point(
    pos, marker="bs", label=None, text=None, ax=None, textargs=None, **kwargs
):
=======
def plot_point(pos, marker="bs", text=None, ax=None, textargs=None, **kwargs):
>>>>>>> a970a48b
    """
    Plot a point using matplotlib

    :param pos: position of marker
    :type pos: array_like(2), ndarray(2,n), list of 2-tuples
    :param marker: matplotlub marker style, defaults to 'bs'
    :type marker: str or list of str, optional
    :param text: text label, defaults to None
    :type text: str, optional
    :param ax: axes to plot in, defaults to ``gca()``
    :type ax: Axis, optional
    :return: the matplotlib object
    :rtype: list of Text and Line2D instances

    Plot one or more points, with optional text label.

    - The color of the marker can be different to the color of the text, the
      marker color is specified by a single letter in the marker string.

    - A point can have multiple markers, given as a list, which will be
      overlaid, for instance ``["rx", "ro"]`` will give a ⨂ symbol.

    - The optional text label is placed to the right of the marker, and
      vertically aligned.

    - Multiple points can be marked if ``pos`` is a 2xn array or a list of
      coordinate pairs.  In this case:
        - all points have the same ``text`` label
        - ``text`` can include the format string {} which is susbstituted for the
          point index, starting at zero
        - ``text`` can be a tuple containing a format string followed by vectors
          of shape(n).  For example::

            ``("#{0} a={1:.1f}, b={2:.1f}", a, b)``

          will label each point with its index (argument 0) and consecutive
          elements of ``a`` and ``b`` which are arguments 1 and 2 respectively.

    Examples:

    - ``plot_point((1,2))`` plot default marker at coordinate (1,2)
    - ``plot_point((1,2), 'r*')`` plot red star at coordinate (1,2)
    - ``plot_point((1,2), 'r*', 'foo')`` plot red star at coordinate (1,2) and
      label it as 'foo'
    - ``plot_point(p, 'r*')`` plot red star at points defined by columns of
      ``p``.
    - ``plot_point(p, 'r*', 'foo')`` plot red star at points defined by columns
      of ``p`` and label them all as 'foo'
    - ``plot_point(p, 'r*', '{0}')`` plot red star at points defined by columns
      of ``p`` and label them sequentially from 0
    - ``plot_point(p, 'r*', ('{1:.1f}', z))`` plot red star at points defined by
      columns of ``p`` and label them all with successive elements of ``z``.
    """

<<<<<<< HEAD
    if text is not None:
        raise DeprecationWarning("use label not text")

=======
>>>>>>> a970a48b
    if isinstance(pos, np.ndarray):
        if pos.ndim == 1:
            x = pos[0]
            y = pos[1]
        elif pos.ndim == 2 and pos.shape[0] == 2:
            x = pos[0, :]
            y = pos[1, :]
    elif isinstance(pos, (tuple, list)):
        # [x, y]
        # [(x,y), (x,y), ...]
        # [xlist, ylist]
        # [xarray, yarray]
        if base.islistof(pos, (tuple, list)):
            x = [z[0] for z in pos]
            y = [z[1] for z in pos]
        elif base.islistof(pos, np.ndarray):
            x = pos[0]
            y = pos[1]
        else:
            x = pos[0]
            y = pos[1]

    textopts = {
        "fontsize": 12,
        "horizontalalignment": "left",
        "verticalalignment": "center",
    }
    if textargs is not None:
        textopts = {**textopts, **textargs}

    if ax is None:
        ax = plt.gca()

    handles = []
    if isinstance(marker, (list, tuple)):
        for m in marker:
            handles.append(plt.plot(x, y, m, **kwargs))
    else:
        handles.append(plt.plot(x, y, marker, **kwargs))
    if text is not None:
        try:
            xy = zip(x, y)
        except TypeError:
            xy = [(x, y)]
        if isinstance(text, str):
            # simple string, but might have format chars
            for i, (x, y) in enumerate(xy):
                handles.append(plt.text(x, y, " " + text.format(i), **textopts))
        elif isinstance(text, (tuple, list)):
            for i, (x, y) in enumerate(xy):
                handles.append(
                    plt.text(
                        x,
                        y,
                        " " + text[0].format(i, *[d[i] for d in text[1:]]),
                        **textopts
                    )
                )
    return handles


def plot_homline(lines, *args, ax=None, xlim=None, ylim=None, **kwargs):
    """
    Plot a homogeneous line using matplotlib

    :param lines: homgeneous lines
    :type lines: array_like(3), ndarray(3,N)
    :param ax: axes to plot in, defaults to ``gca()``
    :type ax: Axis, optional
    :param kwargs: arguments passed to ``plot``
    :return: matplotlib object
    :rtype: list of Line2D instances

    Draws the 2D line given in homogeneous form :math:`\ell[0] x + \ell[1] y + \ell[2] = 0` in the current
    2D axes.

    .. warning: A set of 2D axes must exist in order that the axis limits can
        be obtained. The line is drawn from edge to edge.

    If ``lines`` is a 3xN array then ``N`` lines are drawn, one per column.

    Example:

    .. runblock:: pycon

        >>> from spatialmath.base import plotvol2, plot_homline
        >>> plotvol2(5)
        >>> plot_homline((1, -2, 3))
        >>> plot_homline((1, -2, 3), 'k--') # dashed black line
    """
    ax = axes_logic(ax, 2)
    # get plot limits from current graph
    if xlim is None:
        xlim = np.r_[ax.get_xlim()]
    if ylim is None:
        ylim = np.r_[ax.get_ylim()]

    lines = base.getmatrix(lines, (None, 3))

    handles = []
    for line in lines:
        if abs(line[1]) > abs(line[0]):
            y = (-line[2] - line[0] * xlim) / line[1]
            ax.plot(xlim, y, *args, **kwargs)
        else:
            x = (-line[2] - line[1] * ylim) / line[0]
            handles.append(ax.plot(x, ylim, *args, **kwargs))

    return handles


def plot_box(
    *fmt,
    lb=None,
    lt=None,
    rb=None,
    rt=None,
    wh=None,
    centre=None,
    l=None,
    r=None,
    t=None,
    b=None,
    w=None,
    h=None,
    ax=None,
    bbox=None,
    ltrb=None,
    filled=False,
    **kwargs
):
    """
    Plot a 2D box using matplotlib

    :param bl: bottom-left corner, defaults to None
    :type bl: array_like(2), optional
    :param tl: top-left corner, defaults to None
    :type tl: [array_like(2), optional
    :param br: bottom-right corner, defaults to None
    :type br: array_like(2), optional
    :param tr: top-right corner, defaults to None
    :type tr: array_like(2), optional
    :param wh: width and height, if both are the same provide scalar, defaults to None
    :type wh: scalar, array_like(2), optional
    :param centre: centre of box, defaults to None
    :type centre: array_like(2), optional
    :param l: left side of box, minimum x, defaults to None
    :type l: float, optional
    :param r: right side of box, minimum x, defaults to None
    :type r: float, optional
    :param b: bottom side of box, minimum y, defaults to None
    :type b: float, optional
    :param t: top side of box, maximum y, defaults to None
    :type t: float, optional
    :param w: width of box, defaults to None
    :type w: float, optional
    :param h: height of box, defaults to None
    :type h: float, optional
    :param ax: the axes to draw on, defaults to ``gca()``
    :type ax: Axis, optional
    :param bbox: bounding box matrix, defaults to None
    :type bbox: ndarray(2,2), optional
    :param color: box outline color
    :type color: array_like(3) or str
    :param fillcolor: box fill color
    :type fillcolor: array_like(3) or str
    :param alpha: transparency, defaults to 1
    :type alpha: float, optional
    :param thickness: line thickness, defaults to None
    :type thickness: float, optional
    :return: the matplotlib object
    :rtype: list of Line2D or Patch.Rectangle instance

    The box can be specified in many ways:

    - bounding box which is a 2x2 matrix [xmin, xmax; ymin, ymax]
    - bounding box [xmin, xmax, ymin, ymax]
    - alternative box [xmin, ymin, xmax, ymax]
    - centre and width+height
    - bottom-left and top-right corners
    - bottom-left corner and width+height
    - top-right corner and width+height
    - top-left corner and width+height

    For plots where the y-axis is inverted (eg. for images) then top is the
    smaller vertical coordinate.
    
    Example:

    .. runblock:: pycon

        >>> from spatialmath.base import plotvol2, plot_box
        >>> plotvol2(5)
        >>> plot_box('r', centre=(2,3), wh=1) # w=h=1
        >>> plot_box(tl=(1,1), br=(0,2), filled=True, color='b')
    """

    if bbox is not None:
        if isinstance(bbox, ndarray) and bbox.ndims > 1:
            # case of [l r; t b]
            bbox = bbox.ravel()
        l, r, t, b = bbox
    elif ltrb is not None:
        l, t, r, b = ltrb
    else:
        if lt is not None:
            l, t = lt
        if rt is not None:
            r, t = rt
        if lb is not None:
            l, b = lb
        if rb is not None:
            r, b = rb
        if wh is not None:
            if isinstance(wh, Iterable):
                w, h = wh
            else:
                w = wh; h = wh
        if centre is not None:
            cx, cy = centre
        if l is None:
            try:
                l = r - w
            except:
                pass
        if l is None:
            try:
                l = cx - w / 2
            except:
                pass
        if b is None:
            try:
                t = b + h
            except:
                pass
        if b is None:
            try:
                t = cy - h / 2
            except:
                pass

    ax = axes_logic(ax, 2)

    if ax.yaxis_inverted():
        # if y-axis is flipped, switch top and bottom
        t, b = b, t

    if l >= r:
        raise ValueError("left must be less than right")
    if b >= t:
        raise ValueError("bottom must be less than top")

    if filled:
        if w is None:
            try:
                w = r - l
            except:
                pass
        if h is None:
            try:
                h = t - b
            except:
                pass
        r = plt.Rectangle((l, b), w, h, clip_on=True, **kwargs)
        ax.add_patch(r)
    else:
        if r is None:
            try:
                r = l + w
            except:
                pass
        if r is None:
            try:
                l = cx + w / 2
            except:
                pass
        if t is None:
            try:
                t = b + h
            except:
                pass
        if t is None:
            try:
                t = cy + h / 2
            except:
                pass
        r = plt.plot([l, l, r, r, l], [b, t, t, b, b], *fmt, **kwargs)[0]

    return r


def plot_poly(vertices, *fmt, close=False, **kwargs):

    if close:
        vertices = np.hstack((vertices, vertices[:, [0]]))
    return _render2D(vertices, fmt=fmt, **kwargs)


def _render2D(vertices, pose=None, filled=False, ax=None, fmt=(), **kwargs):

    ax = axes_logic(ax, 2)
    if pose is not None:
        vertices = pose * vertices

    if filled:
        r = plt.Polygon(vertices.T, closed=True, **kwargs)
        ax.add_patch(r)
    else:
        r = plt.plot(vertices[0, :], vertices[1, :], *fmt, **kwargs)
    return r


def circle(centre=(0, 0), radius=1, resolution=50):
    """
    Points on a circle

    :param centre: centre of circle, defaults to (0, 0)
    :type centre: array_like(2), optional
    :param radius: radius of circle, defaults to 1
    :type radius: float, optional
    :param resolution: number of points on circumferece, defaults to 50
    :type resolution: int, optional
    :return: points on circumference
    :rtype: ndarray(2,N)

    Returns a set of ``resolution`` that lie on the circumference of a circle
    of given ``center`` and ``radius``.
    """
    u = np.linspace(0.0, 2.0 * np.pi, resolution)
    x = radius * np.cos(u) + centre[0]
    y = radius * np.sin(u) + centre[1]

    return np.array((x, y))


def plot_circle(
    radius, centre=(0, 0), *fmt, resolution=50, ax=None, filled=False, **kwargs
):
    """
    Plot a circle using matplotlib

    :param centre: centre of circle, defaults to (0,0)
    :type centre: array_like(2), optional
    :param args:
    :param radius: radius of circle
    :type radius: float
    :param resolution: number of points on circumferece, defaults to 50
    :type resolution: int, optional
    :return: the matplotlib object
    :rtype: list of Line2D or Patch.Polygon

    Plot or more circles. If ``centre`` is a 3xN array, then each column is
    taken as the centre of a circle.  All circles have the same radius, color
    etc.

    Example:

    .. runblock:: pycon

        >>> from spatialmath.base import plotvol2, plot_circle
        >>> plotvol2(5)
        >>> plot_circle(1, 'r')  # red circle
        >>> plot_circle(2, 'b--')  # blue dashed circle
        >>> plot_circle(0.5, filled=True, facecolor='y')  # yellow filled circle
    """
    centres = base.getmatrix(centre, (2, None))

    ax = axes_logic(ax, 2)
    handles = []
    for centre in centres.T:
        xy = circle(centre, radius, resolution)
        if filled:
            patch = plt.Polygon(xy.T, **kwargs)
            handles.append(ax.add_patch(patch))
        else:
            handles.append(ax.plot(xy[0, :], xy[1, :], *fmt, **kwargs))
    return handles


def ellipse(E, centre=(0, 0), scale=1, confidence=None, resolution=40, inverted=False):
    """
    Points on ellipse

    :param E: ellipse
    :type E: ndarray(2,2)
    :param centre: ellipse centre, defaults to (0,0,0)
    :type centre: tuple, optional
    :param scale: scale factor for the ellipse radii
    :type scale: float
    :param confidence: if E is an inverse covariance matrix plot an ellipse
        for this confidence interval in the range [0,1], defaults to None
    :type confidence: float, optional
    :param resolution: number of points on circumferance, defaults to 40
    :type resolution: int, optional
    :param inverted: if :math:`\mat{E}^{-1}` is provided, defaults to False
    :type inverted: bool, optional
    :raises ValueError: [description]
    :return: points on circumference
    :rtype: ndarray(2,N)

    The ellipse is defined by :math:`x^T \mat{E} x = s^2` where :math:`x \in
    \mathbb{R}^2` and :math:`s` is the scale factor.

    .. note:: For some common cases we require :math:`\mat{E}^{-1}`, for example
        - for robot manipulability
          :math:`\nu (\mat{J} \mat{J}^T)^{-1} \nu` i
        - a covariance matrix
          :math:`(x - \mu)^T \mat{P}^{-1} (x - \mu)`
        so to avoid inverting ``E`` twice to compute the ellipse, we flag that
        the inverse is provided using ``inverted``.
    """
    if E.shape != (2, 2):
        raise ValueError("ellipse is defined by a 2x2 matrix")

    if confidence:
        # Import chi2 if first time used
        if _chi2 is None:
            from scipy.stats.distributions import chi2

        # process the probability
        s = math.sqrt(chi2.ppf(confidence, df=2)) * scale
    else:
        s = scale

    xy = circle(resolution=resolution)  # unit circle

    if not inverted:
        E = np.linalg.inv(E)

    e = s * sp.linalg.sqrtm(E) @ xy + np.array(centre, ndmin=2).T
    return e


def plot_ellipse(
    E,
    *fmt,
    centre=(0, 0),
    scale=1,
    confidence=None,
    resolution=40,
    inverted=False,
    ax=None,
    filled=False,
    **kwargs
):
    """
    Plot an ellipse using matplotlib

    :param E: matrix describing ellipse
    :type E: ndarray(2,2)
    :param centre: centre of ellipse, defaults to (0, 0)
    :type centre: array_like(2), optional
    :param scale: scale factor for the ellipse radii
    :type scale: float
    :param resolution: number of points on circumferece, defaults to 40
    :type resolution: int, optional
    :return: the matplotlib object
    :rtype: Line2D or Patch.Polygon

    The ellipse is defined by :math:`x^T \mat{E} x = s^2` where :math:`x \in
    \mathbb{R}^2` and :math:`s` is the scale factor.

    .. note:: For some common cases we require :math:`\mat{E}^{-1}`, for example
        - for robot manipulability
          :math:`\nu (\mat{J} \mat{J}^T)^{-1} \nu` i
        - a covariance matrix
          :math:`(x - \mu)^T \mat{P}^{-1} (x - \mu)`
        so to avoid inverting ``E`` twice to compute the ellipse, we flag that
        the inverse is provided using ``inverted``.

    Returns a set of ``resolution``  that lie on the circumference of a circle
    of given ``center`` and ``radius``.

    Example:

    .. runblock:: pycon

        >>> from spatialmath.base import plotvol2, plot_circle
        >>> plotvol2(5)
        >>> plot_ellipse(np.diag((1,2)), 'r')  # red ellipse
        >>> plot_ellipse(np.diag((1,2)), 'b--')  # blue dashed ellipse
        >>> plot_ellipse(np.diag((1,2)), filled=True, facecolor='y')  # yellow filled ellipse

    """
    # allow for centre[2] to plot ellipse in a plane in a 3D plot

    xy = ellipse(E, centre, scale, confidence, resolution, inverted)
    ax = axes_logic(ax, 2)
    if filled:
        patch = plt.Polygon(xy.T, **kwargs)
        ax.add_patch(patch)
    else:
        plt.plot(xy[0, :], xy[1, :], *fmt, **kwargs)


# =========================== 3D shapes =================================== #


def sphere(radius=1, centre=(0, 0, 0), resolution=50):
    """
    Points on a sphere

    :param centre: centre of sphere, defaults to (0, 0, 0)
    :type centre: array_like(3), optional
    :param radius: radius of sphere, defaults to 1
    :type radius: float, optional
    :param resolution: number of points ``N`` on circumferece, defaults to 50
    :type resolution: int, optional
    :return: X, Y and Z braid matrices
    :rtype: 3 x ndarray(N, N)

    :seealso: :func:`plot_sphere`, :func:`~matplotlib.pyplot.plot_surface`, :func:`~matplotlib.pyplot.plot_wireframe`
    """
    theta_range = np.linspace(0, np.pi, resolution)
    phi_range = np.linspace(-np.pi, np.pi, resolution)

    Phi, Theta = np.meshgrid(phi_range, theta_range)

    x = radius * np.sin(Theta) * np.cos(Phi) + centre[0]
    y = radius * np.sin(Theta) * np.sin(Phi) + centre[1]
    z = radius * np.cos(Theta) + centre[2]

    return (x, y, z)


def plot_sphere(radius, centre=(0, 0, 0), pose=None, resolution=50, ax=None, **kwargs):
    """
    Plot a sphere using matplotlib

    :param centre: centre of sphere, defaults to (0, 0, 0)
    :type centre: array_like(3), ndarray(3,N), optional
    :param radius: radius of sphere, defaults to 1
    :type radius: float, optional
    :param resolution: number of points on circumferece, defaults to 50
    :type resolution: int, optional

    :param pose: pose of sphere, defaults to None
    :type pose: SE3, optional
    :param ax: axes to draw into, defaults to None
    :type ax: Axes3D, optional
    :param filled: draw filled polygon, else wireframe, defaults to False
    :type filled: bool, optional
    :param kwargs: arguments passed to ``plot_wireframe`` or ``plot_surface``

    :return: matplotlib collection
    :rtype: list of Line3DCollection or Poly3DCollection

    Plot one or more spheres. If ``centre`` is a 3xN array, then each column is
    taken as the centre of a sphere.  All spheres have the same radius, color
    etc.

    Example:

    .. runblock:: pycon

        >>> from spatialmath.base import plot_sphere
        >>> plot_sphere(radius=1, color='r')   # red sphere wireframe
        >>> plot_sphere(radius=1, centre=(1,1,1), filled=True, facecolor='b')

    :seealso: :func:`~matplotlib.pyplot.plot_surface`, :func:`~matplotlib.pyplot.plot_wireframe`
    """
    ax = axes_logic(ax, 3)

    centre = base.getmatrix(centre, (3, None))

    handles = []
    for c in centre.T:
        X, Y, Z = sphere(centre=c, radius=radius, resolution=resolution)
        handles.append(_render3D(ax, X, Y, Z, **kwargs))

    return handles


def ellipsoid(
    E, centre=(0, 0, 0), scale=1, confidence=None, resolution=40, inverted=False
):
    """
    Points on an ellipsoid

    :param centre: centre of ellipsoid, defaults to (0, 0, 0)
    :type centre: array_like(3), optional
    :param scale: scale factor for the ellipse radii
    :type scale: float
    :param confidence: confidence interval, range 0 to 1
    :type confidence: float
    :param resolution: number of points ``N`` on circumferece, defaults to 40
    :type resolution: int, optional
    :param inverted: :math:`E^{-1}` rather than :math:`E` provided, defaults to False
    :type inverted: bool, optional
    :return: X, Y and Z braid matrices
    :rtype: 3 x ndarray(N, N)

    The ellipse is defined by :math:`x^T \mat{E} x = s^2` where :math:`x \in
    \mathbb{R}^3` and :math:`s` is the scale factor.

    .. note:: For some common cases we require :math:`\mat{E}^{-1}`, for example
        - for robot manipulability
          :math:`\nu (\mat{J} \mat{J}^T)^{-1} \nu` i
        - a covariance matrix
          :math:`(x - \mu)^T \mat{P}^{-1} (x - \mu)`
        so to avoid inverting ``E`` twice to compute the ellipse, we flag that
        the inverse is provided using ``inverted``.

    :seealso: :func:`plot_ellipsoid`, :func:`~matplotlib.pyplot.plot_surface`, :func:`~matplotlib.pyplot.plot_wireframe`
    """
    if E.shape != (3, 3):
        raise ValueError("ellipsoid is defined by a 3x3 matrix")

    if confidence:
        # process the probability
        from scipy.stats.distributions import chi2

        s = math.sqrt(chi2.ppf(confidence, df=3)) * scale
    else:
        s = scale

    if not inverted:
        E = np.linalg.inv(E)

    x, y, z = sphere()  # unit sphere
    e = (
        s * sp.linalg.sqrtm(E) @ np.array([x.flatten(), y.flatten(), z.flatten()])
        + np.c_[centre].T
    )
    return e[0, :].reshape(x.shape), e[1, :].reshape(x.shape), e[2, :].reshape(x.shape)


def plot_ellipsoid(
    E,
    centre=(0, 0, 0),
    scale=1,
    confidence=None,
    resolution=40,
    inverted=False,
    ax=None,
    **kwargs
):
    """
    Draw an ellipsoid using matplotlib

    :param E: ellipsoid
    :type E: ndarray(3,3)
    :param centre: [description], defaults to (0,0,0)
    :type centre: tuple, optional
    :param scale:
    :type scale:
    :param confidence: confidence interval, range 0 to 1
    :type confidence: float
    :param resolution: number of points on circumferece, defaults to 40
    :type resolution: int, optional
    :param inverted: :math:`E^{-1}` rather than :math:`E` provided, defaults to False
    :type inverted: bool, optional
    :param ax: [description], defaults to None
    :type ax: [type], optional
    :param wireframe: [description], defaults to False
    :type wireframe: bool, optional
    :param stride: [description], defaults to 1
    :type stride: int, optional

    ``plot_ellipse(E)`` draws the ellipsoid defined by :math:`x^T \mat{E} x = 0`
    on the current plot.

    Example::

          H = plot_ellipse(diag([1 2]), [3 4]', 'r'); % draw red ellipse
          plot_ellipse(diag([1 2]), [5 6]', 'alter', H); % move the ellipse
          plot_ellipse(diag([1 2]), [5 6]', 'alter', H, 'LineColor', 'k'); % change color

          plot_ellipse(COVAR, 'confidence', 0.95); % draw 95% confidence ellipse

    .. note::

        - If a confidence interval is given then ``E`` is interpretted as a covariance
          matrix and the ellipse size is computed using an inverse chi-squared function.

    :seealso: :func:`~matplotlib.pyplot.plot_surface`, :func:`~matplotlib.pyplot.plot_wireframe`
    """
    X, Y, Z = ellipsoid(E, centre, scale, confidence, resolution, inverted)
    ax = axes_logic(ax, 3)
    handle = _render3D(ax, X, Y, Z, **kwargs)
    return [handle]


def plot_cylinder(
    radius,
    height,
    resolution=50,
    centre=(0, 0, 0),
    ends=False,
    ax=None,
    filled=False,
    **kwargs
):
    """
    Plot a cylinder using matplotlib

    :param radius: radius of sphere
    :type radius: float
    :param height: height of cylinder in the z-direction
    :type height: float or array_like(2)
    :param resolution: number of points on circumferece, defaults to 50
    :type resolution: int, optional

    :param pose: pose of sphere, defaults to None
    :type pose: SE3, optional
    :param ax: axes to draw into, defaults to None
    :type ax: Axes3D, optional
    :param filled: draw filled polygon, else wireframe, defaults to False
    :type filled: bool, optional
    :param kwargs: arguments passed to ``plot_wireframe`` or ``plot_surface``

    :return: matplotlib objects
    :rtype: list of matplotlib object types

    The axis of the cylinder is parallel to the z-axis and extends from z=0
    to z=height, or z=height[0] to z=height[1].

    The cylinder can be positioned by setting ``centre``, or positioned
    and orientated by setting ``pose``.

    :seealso: :func:`~matplotlib.pyplot.plot_surface`, :func:`~matplotlib.pyplot.plot_wireframe`
    """
    if base.isscalar(height):
        height = [0, height]

    ax = axes_logic(ax, 3)
    x = np.linspace(centre[0] - radius, centre[0] + radius, resolution)
    z = height
    X, Z = np.meshgrid(x, z)

    Y = np.sqrt(radius ** 2 - (X - centre[0]) ** 2) + centre[1]  # Pythagorean theorem

    handles = []
    handles.append(_render3D(ax, X, Y, Z, filled=filled, **kwargs))
    handles.append(_render3D(ax, X, (2 * centre[1] - Y), Z, filled=filled, **kwargs))

    if ends and kwargs.get("filled", default=False):
        floor = Circle(centre[:2], radius, **kwargs)
        handles.append(ax.add_patch(floor))
        pathpatch_2d_to_3d(floor, z=height[0], zdir="z")

        ceiling = Circle(centre[:2], radius, **kwargs)
        handles.append(ax.add_patch(ceiling))
        pathpatch_2d_to_3d(ceiling, z=height[1], zdir="z")

    return handles


def plot_cone(
    radius,
    height,
    resolution=50,
    flip=False,
    centre=(0, 0, 0),
    ends=False,
    ax=None,
    filled=False,
    **kwargs
):
    """
    Plot a cone using matplotlib

    :param radius: radius of cone at open end
    :type radius: float
    :param height: height of cone in the z-direction
    :type height: float
    :param resolution: number of points on circumferece, defaults to 50
    :type resolution: int, optional
    :param flip: cone faces upward, defaults to False
    :type flip: bool, optional

    :param pose: pose of cone, defaults to None
    :type pose: SE3, optional
    :param ax: axes to draw into, defaults to None
    :type ax: Axes3D, optional
    :param filled: draw filled polygon, else wireframe, defaults to False
    :type filled: bool, optional
    :param kwargs: arguments passed to ``plot_wireframe`` or ``plot_surface``

    :return: matplotlib objects
    :rtype: list of matplotlib object types

    The axis of the cone is parallel to the z-axis and it is drawn pointing
    down. The point is at z=0 and the open end at z= ``height``.  If ``flip`` is
    True then the cone faces upwards, the point is at z= ``height`` and the open
    end at z=0.

    The cylinder can be positioned by setting ``centre``, or positioned
    and orientated by setting ``pose``.

    :seealso: :func:`~matplotlib.pyplot.plot_surface`, :func:`~matplotlib.pyplot.plot_wireframe`
    """
    ax = axes_logic(ax, 3)

    # https://stackoverflow.com/questions/26874791/disconnected-surfaces-when-plotting-cones
    # Set up the grid in polar coords
    theta = np.linspace(0, 2 * np.pi, resolution)
    r = np.linspace(0, radius, resolution)
    T, R = np.meshgrid(theta, r)

    # Then calculate X, Y, and Z
    X = R * np.cos(T) + centre[0]
    Y = R * np.sin(T) + centre[1]
    Z = np.sqrt(X ** 2 + Y ** 2) / radius * height + centre[2]
    if flip:
        Z = height - Z

    handles = []
    handles.append(_render3D(ax, X, Y, Z, filled=filled, **kwargs))
    handles.append(_render3D(ax, X, (2 * centre[1] - Y), Z, filled=filled, **kwargs))

    if ends and kwargs.get("filled", default=False):
        floor = Circle(centre[:2], radius, **kwargs)
        handles.append(ax.add_patch(floor))
        pathpatch_2d_to_3d(floor, z=height[0], zdir="z")

        ceiling = Circle(centre[:2], radius, **kwargs)
        handles.append(ax.add_patch(ceiling))
        pathpatch_2d_to_3d(ceiling, z=height[1], zdir="z")

    return handles


def plot_cuboid(
    sides=[1, 1, 1], centre=(0, 0, 0), pose=None, ax=None, filled=False, **kwargs
):
    """
    Plot a cuboid (3D box) using matplotlib

    :param sides: side lengths, defaults to 1
    :type sides: array_like(3), optional
    :param centre: centre of box, defaults to (0, 0, 0)
    :type centre: array_like(3), optional

    :param pose: pose of sphere, defaults to None
    :type pose: SE3, optional
    :param ax: axes to draw into, defaults to None
    :type ax: Axes3D, optional
    :param filled: draw filled polygon, else wireframe, defaults to False
    :type filled: bool, optional
    :param kwargs: arguments passed to ``plot_wireframe`` or ``plot_surface``

    :return: matplotlib collection
    :rtype: Line3DCollection or Poly3DCollection

    :seealso: :func:`~matplotlib.pyplot.plot_surface`, :func:`~matplotlib.pyplot.plot_wireframe`
    """

    vertices = (
        np.array(
            list(
                product(
                    [-sides[0], sides[0]], [-sides[1], sides[1]], [-sides[2], sides[2]]
                )
            )
        )
        / 2
        + centre
    )
    vertices = vertices.T

    if pose is not None:
        vertices = pose * vertices

    ax = axes_logic(ax, 3)
    # plot sides
    if filled:
        # show faces

        faces = [
            [0, 1, 3, 2],
            [4, 5, 7, 6],  # YZ planes
            [0, 1, 5, 4],
            [2, 3, 7, 6],  # XZ planes
            [0, 2, 6, 4],
            [1, 3, 7, 5],  # XY planes
        ]
        F = [[vertices[:, i] for i in face] for face in faces]
        collection = Poly3DCollection(F, **kwargs)
        ax.add_collection3d(collection)
        return collection
    else:
        edges = [[0, 1, 3, 2, 0], [4, 5, 7, 6, 4], [0, 4], [1, 5], [3, 7], [2, 6]]
        lines = []
        for edge in edges:
            E = vertices[:, edge]
            # ax.plot(E[0], E[1], E[2], **kwargs)
            lines.append(E.T)
        collection = Line3DCollection(lines, **kwargs)
        ax.add_collection3d(collection)
        return collection


def _render3D(ax, X, Y, Z, pose=None, filled=False, color=None, **kwargs):

    # TODO:
    # handle pose in here
    # do the guts of plot_surface/wireframe but skip the auto scaling
    # have all 3d functions use this
    # rename all functions with 3d suffix sphere3d, box3d, ell

    if pose is not None:
        # long version:
        # xc = X.reshape((-1,))
        # yc = Y.reshape((-1,))
        # zc = Z.reshape((-1,))
        # xyz = np.array((xc, yc, zc))
        # xyz = pose * xyz
        # X = xyz[0, :].reshape(X.shape)
        # Y = xyz[1, :].reshape(Y.shape)
        # Z = xyz[2, :].reshape(Z.shape)

        # short version:
        xyz = pose * np.dstack((X, Y, Z)).reshape((-1, 3)).T
        X, Y, Z = np.squeeze(np.dsplit(xyz.T.reshape(X.shape + (3,)), 3))

    if filled:
        ax.plot_surface(X, Y, Z, color=color, **kwargs)
    else:
        kwargs["colors"] = color
        ax.plot_wireframe(X, Y, Z, **kwargs)


def _axes_dimensions(ax):
    """
    Dimensions of axes

    :param ax: axes
    :type ax: Axes3DSubplot or AxesSubplot
    :return: dimensionality of axes, either 2 or 3
    :rtype: int
    """
    classname = ax.__class__.__name__

    if classname in ("Axes3DSubplot", "Animate"):
        return 3
    elif classname in ("AxesSubplot", "Animate2"):
        return 2


def axes_get_limits(ax):
    return np.r_[ax.get_xlim(), ax.get_ylim()]


def axes_get_scale(ax):
    limits = axes_get_limits(ax)
    return max(abs(limits[1] - limits[0]), abs(limits[3] - limits[2]))


def axes_logic(ax, dimensions, projection="ortho", autoscale=True):
    """
    Axis creation logic

    :param ax: axes to draw in
    :type ax: Axes3DSubplot, AxesSubplot or None
    :param dimensions: required dimensionality, 2 or 3
    :type dimensions: int
    :param projection: 3D projection type, defaults to 'ortho'
    :type projection: str, optional
    :return: axes to draw in
    :rtype: Axes3DSubplot or AxesSubplot

    Given a request for axes with either 2 or 3 dimensions it checks for a
    match with the passed axes ``ax`` or the current axes.

    If the dimensions do not match, or no figure/axes currently exist,
    then ``plt.axes()`` is called to create one.

    Used by all plot_xxx() functions in this module.
    """

    if not _matplotlib_exists:
        raise NotImplementedError("Matplotlib is not installed: pip install matplotlib")

    # print(f"new axis logic ({dimensions}D): ", end='')
    if ax is None:
        # no axes passed in, find out what's happening
        # need to be careful to not use gcf() or gca() since they
        # auto create fig/axes if none exist
        nfigs = len(plt.get_fignums())
        if nfigs > 0:
            # there are figures
            fig = plt.gcf()  # get current figure
            naxes = len(fig.axes)
            # print(f"existing fig with {naxes} axes")
            if naxes > 0:
                ax = plt.gca()  # get current axes
                if _axes_dimensions(ax) == dimensions:
                    return ax
        # otherwise it doesnt exist or dimension mismatch, create new axes

    else:
        # axis was given

        if _axes_dimensions(ax) == dimensions:
            # print("use existing axes")
            return ax
        # mismatch in dimensions, create new axes
    # print('create new axes')
    plt.figure()
    # no axis specified
    if dimensions == 2:
        ax = plt.axes()
        if autoscale:
            ax.autoscale()
    else:
        ax = plt.axes(projection="3d", proj_type=projection)
    return ax


def plotvol2(dim, ax=None, equal=True, grid=False, labels=True):
    """
    Create 2D plot area

    :param ax: axes of initializer, defaults to new subplot
    :type ax: AxesSubplot, optional
    :param equal: set aspect ratio to 1:1, default False
    :type equal: bool
    :return: initialized axes
    :rtype: AxesSubplot

    Initialize axes with dimensions given by ``dim`` which can be:

        * A (scalar), -A:A x -A:A
        * [A,B], A:B x A:B
        * [A,B,C,D], A:B x C:D

    ==================  ======  ======
    input               xrange  yrange
    ==================  ======  ======
    A (scalar)          -A:A    -A:A
    [A, B]              A:B     A:B
    [A, B, C, D, E, F]  A:B     C:D
    ==================  ======  ======

    :seealso: :func:`plotvol3`, :func:`expand_dims`
    """
    dims = expand_dims(dim, 2)
    if ax is None:
        ax = plt.subplot()
    ax.axis(dims)
    if labels:
        ax.set_xlabel("X")
        ax.set_ylabel("Y")

    if equal:
        ax.set_aspect("equal")
    if grid:
        ax.grid(True)
        ax.set_axisbelow(True)

    # signal to related functions that plotvol set the axis limits
    ax._plotvol = True
    return ax


def plotvol3(
    dim=None, ax=None, equal=True, grid=False, labels=True, projection="ortho"
):
    """
    Create 3D plot volume

    :param ax: axes of initializer, defaults to new subplot
    :type ax: Axes3DSubplot, optional
    :param equal: set aspect ratio to 1:1:1, default False
    :type equal: bool
    :return: initialized axes
    :rtype: Axes3DSubplot

    Initialize axes with dimensions given by ``dim`` which can be:

    ==================  ======  ======  =======
    input               xrange  yrange  zrange
    ==================  ======  ======  =======
    A (scalar)          -A:A    -A:A    -A:A
    [A, B]              A:B     A:B     A:B
    [A, B, C, D, E, F]  A:B     C:D     E:F
    ==================  ======  ======  =======

    :seealso: :func:`plotvol2`, :func:`expand_dims`
    """
    # create an axis if none existing
    ax = axes_logic(ax, 3, projection=projection)

    if dim is None:
        ax.autoscale(True)
    else:
        dims = expand_dims(dim, 3)
        ax.set_xlim3d(dims[0], dims[1])
        ax.set_ylim3d(dims[2], dims[3])
        ax.set_zlim3d(dims[4], dims[5])
        if labels:
            ax.set_xlabel("X")
            ax.set_ylabel("Y")
            ax.set_zlabel("Z")

    if equal:
        try:
            ax.set_box_aspect((1,) * 3)
        except AttributeError:
            # old version of MPL doesn't support this
            warnings.warn(
                "Current version of matplotlib does not support set_box_aspect()"
            )
    if grid:
        ax.grid(True)

    # signal to related functions that plotvol set the axis limits
    ax._plotvol = True
    return ax


def expand_dims(dim=None, nd=2):
    """
    Expact compact axis dimensions

    :param dim: dimensions, defaults to None
    :type dim: scalar, array_like(2), array_like(4), array_like(6), optional
    :param nd: number of axes dimensions, defaults to 2
    :type nd: int, optional
    :raises ValueError: bad arguments
    :return: 2d or 3d dimensions vector
    :rtype: ndarray(4) or ndarray(6)

    Compute bounding dimensions for plots from shorthand notation.

    If ``nd==2``, [xmin, xmax, ymin, ymax]:
        * A -> [-A, A, -A, A]
        * [A,B] -> [A, B, A, B]
        * [A,B,C,D] -> [A, B, C, D]

    If ``nd==3``, [xmin, xmax, ymin, ymax, zmin, zmax]:
        * A -> [-A, A, -A, A, -A, A]
        * [A,B] -> [A, B, A, B, A, B]
        * [A,B,C,D,E,F] -> [A, B, C, D, E, F]
    """
    dim = base.getvector(dim)

    if nd == 2:
        if len(dim) == 1:
            return np.r_[-dim, dim, -dim, dim]
        elif len(dim) == 2:
            return np.r_[dim[0], dim[1], dim[0], dim[1]]
        elif len(dim) == 4:
            return dim
        else:
            raise ValueError("bad dimension specified")
    elif nd == 3:
        if len(dim) == 1:
            return np.r_[-dim, dim, -dim, dim, -dim, dim]
        elif len(dim) == 3:
            return np.r_[-dim[0], dim[0], -dim[1], dim[1], -dim[2], dim[2]]
        elif len(dim) == 6:
            return dim
        else:
            raise ValueError("bad dimension specified")
    else:
        raise ValueError("nd is 2 or 3")


def isnotebook():
    """
    Determine if code is being run from a Jupyter notebook

    :references:

        - https://stackoverflow.com/questions/15411967/how-can-i-check-if-code-
          is-executed-in-the-ipython-notebook/39662359#39662359
    """
    try:
        shell = get_ipython().__class__.__name__
        if shell == "ZMQInteractiveShell":
            return True  # Jupyter notebook or qtconsole
        elif shell == "TerminalInteractiveShell":
            return False  # Terminal running IPython
        else:
            return False  # Other type (?)
    except NameError:
        return False  # Probably standard Python interpreter


if __name__ == "__main__":
    import pathlib

    exec(
        open(
            pathlib.Path(__file__).parent.parent.parent.absolute()
            / "tests"
            / "base"
            / "test_graphics.py"
        ).read()
    )  # pylint: disable=exec-used<|MERGE_RESOLUTION|>--- conflicted
+++ resolved
@@ -79,13 +79,7 @@
     return [handle]
 
 
-<<<<<<< HEAD
-def plot_point(
-    pos, marker="bs", label=None, text=None, ax=None, textargs=None, **kwargs
-):
-=======
 def plot_point(pos, marker="bs", text=None, ax=None, textargs=None, **kwargs):
->>>>>>> a970a48b
     """
     Plot a point using matplotlib
 
@@ -140,12 +134,6 @@
       columns of ``p`` and label them all with successive elements of ``z``.
     """
 
-<<<<<<< HEAD
-    if text is not None:
-        raise DeprecationWarning("use label not text")
-
-=======
->>>>>>> a970a48b
     if isinstance(pos, np.ndarray):
         if pos.ndim == 1:
             x = pos[0]
@@ -332,7 +320,7 @@
 
     For plots where the y-axis is inverted (eg. for images) then top is the
     smaller vertical coordinate.
-    
+
     Example:
 
     .. runblock:: pycon
@@ -363,7 +351,8 @@
             if isinstance(wh, Iterable):
                 w, h = wh
             else:
-                w = wh; h = wh
+                w = wh
+                h = wh
         if centre is not None:
             cx, cy = centre
         if l is None:
